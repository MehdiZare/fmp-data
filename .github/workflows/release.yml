name: Release

on:
  push:
    branches: [main]
  pull_request:
    branches: [main]
  workflow_dispatch:

permissions:
  contents: write
  pages: write
  id-token: write

env:
  GH_TOKEN: ${{ secrets.GITHUB_TOKEN }}

jobs:
  guard-label:
    if: github.event_name == 'push'
    runs-on: ubuntu-latest
    outputs:
      bump: ${{ steps.bump.outputs.bump }}
    steps:
      - uses: actions/checkout@v4.2.2
        with:
          fetch-depth: 0

      - name: Derive bump from PR label
        id: bump
        shell: bash
        run: |
          set -euo pipefail
          pr_json="$(gh api "repos/${{ github.repository }}/commits/${GITHUB_SHA}/pulls" || true)"
          pr="$(jq -r '.[0].number // empty' <<<"$pr_json")"
          if [[ -z "$pr" ]]; then
            echo "::error::Commit ${GITHUB_SHA} is not part of a merged PR."
            exit 1
          fi
          labels="$(gh pr view "$pr" --json labels --jq '.labels[].name')"

          bump=""
          [[ "$labels" == *"release:patch"* ]] && bump="patch"
          [[ "$labels" == *"release:minor"* ]] && bump="minor"
          [[ "$labels" == *"release:major"* ]] && bump="major"
          echo "bump=$bump" >>"$GITHUB_OUTPUT"

          if [[ -z "$bump" || "$(grep -c 'release:' <<<"$labels")" -ne 1 ]]; then
            echo "::error::Exactly one release:* label required."
            exit 1
          fi

  tag-version:
    if: github.event_name == 'push'
    needs: guard-label
    runs-on: ubuntu-latest
    outputs:
      new_tag: ${{ steps.tag.outputs.new_tag }}
      new_version: ${{ steps.tag.outputs.new_version }}
    steps:
      - uses: actions/checkout@v4.2.0
        with:
          fetch-depth: 0

      - name: Create and push tag
        id: tag
        env:
          BUMP: ${{ needs.guard-label.outputs.bump }}
        shell: bash
        run: |
          set -euo pipefail
          latest=$(git describe --tags --abbrev=0 2>/dev/null || echo v0.0.0)
          IFS='.' read -r major minor patch <<<"${latest#v}"
          case "$BUMP" in
            patch) patch=$((patch+1));;
            minor) minor=$((minor+1)); patch=0;;
            major) major=$((major+1)); minor=0; patch=0;;
          esac
          new_tag="v${major}.${minor}.${patch}"
          new_version="${major}.${minor}.${patch}"

          echo "Creating new tag: $new_tag"
          echo "New version will be: $new_version"

          echo "new_tag=$new_tag" >>"$GITHUB_OUTPUT"
          echo "new_version=$new_version" >>"$GITHUB_OUTPUT"

          git config user.name "github-actions[bot]"
          git config user.email "github-actions[bot]@users.noreply.github.com"
          git tag "$new_tag"
          git push origin "$new_tag"

  build:
    runs-on: ubuntu-latest
    outputs:
      package_version: ${{ steps.extract-version.outputs.version }}
      wheel_file: ${{ steps.extract-version.outputs.wheel_file }}
      sdist_file: ${{ steps.extract-version.outputs.sdist_file }}
      is_development: ${{ steps.extract-version.outputs.is_development }}
    steps:
      - uses: actions/checkout@v4.2.0
        with:
          fetch-depth: 0
          ref: "${{ github.event_name == 'push' && needs.tag-version.outputs.new_tag || '' }}"

      - uses: actions/setup-python@v5.6.0
        with:
          python-version: "3.12"

      - name: Install toolchain
        run: python -m pip install --upgrade pip poetry nox build packaging

      - name: Install dependencies
        run: |
          poetry install --with dev
          poetry self add poetry-dynamic-versioning[plugin]

      - name: Verify dynamic versioning
        run: |
          echo "Git information:"
          echo "  Current commit: $(git rev-parse --short HEAD)"
          echo "  Current branch: $(git branch --show-current)"
          echo "  Latest tag: $(git describe --tags --abbrev=0 2>/dev/null || echo 'No tags found')"
          echo "  Git describe: $(git describe --tags --always)"
          echo ""

          poetry_version=$(poetry version --short)
          echo "Poetry detected version: $poetry_version"

          # Check version type
          if [[ "$poetry_version" == *.post* ]]; then
            echo "Development version detected (contains .post)"
            echo "Suitable for Test PyPI"
            if [[ "${{ github.event_name }}" == "push" ]]; then
              echo "::error::Production release must be from clean tag, not development version"
              echo "Current version: $poetry_version"
              echo "Expected: Clean version like 1.0.0, 1.1.0, etc."
              exit 1
            fi
          else
            echo "Clean release version detected"
            echo "Suitable for Production PyPI"
          fi

          # Fail if still seeing 0.0.0
          if [[ "$poetry_version" == "0.0.0" ]]; then
            echo "::error::Dynamic versioning failed - still seeing 0.0.0"
            echo "Check that poetry-dynamic-versioning is configured correctly"
            exit 1
          fi

      - name: Run smoke tests
        run: nox -s smoke

      - name: Build package
        run: poetry build

      - name: Extract version from built package
        id: extract-version
        run: |
          echo "Contents of dist/ directory:"
          ls -la dist/
          echo ""

          wheel_file=$(ls dist/*.whl | head -1)
          sdist_file=$(ls dist/*.tar.gz | head -1)

          if [[ -z "$wheel_file" ]]; then
            echo "::error::No wheel file found in dist/"
            exit 1
          fi

          if [[ -z "$sdist_file" ]]; then
            echo "::error::No sdist file found in dist/"
            exit 1
          fi

          # Extract version using packaging library
          version=$(python3 -c "
          from pathlib import Path
          from packaging.utils import parse_wheel_filename
          import sys
          try:
              wheel_path = Path('$wheel_file')
              name, version, build_tag, tags = parse_wheel_filename(wheel_path.name)
              print(version)
          except Exception as e:
              print(f'Error parsing wheel: {e}', file=sys.stderr)
              sys.exit(1)
          ")

          if [[ -z "$version" ]]; then
            echo "::error::Failed to extract version from wheel filename"
            exit 1
          fi

          echo "Extracted version: $version"
          echo "Wheel file: $(basename "$wheel_file")"
          echo "Sdist file: $(basename "$sdist_file")"

          # Check if development version
          is_development="false"
          if [[ "$version" == *.post* ]]; then
            is_development="true"
          fi

          # Set outputs
          echo "version=$version" >> "$GITHUB_OUTPUT"
          echo "wheel_file=$(basename "$wheel_file")" >> "$GITHUB_OUTPUT"
          echo "sdist_file=$(basename "$sdist_file")" >> "$GITHUB_OUTPUT"
          echo "is_development=$is_development" >> "$GITHUB_OUTPUT"

          # Create summary
          echo "## Package Build Summary" >> $GITHUB_STEP_SUMMARY
          echo "| Item | Value |" >> $GITHUB_STEP_SUMMARY
          echo "|------|-------|" >> $GITHUB_STEP_SUMMARY
          echo "| **Version** | \`$version\` |" >> $GITHUB_STEP_SUMMARY
          echo "| **Type** | $([ "$is_development" = "true" ] && echo "Development" || echo "Release") |" >> $GITHUB_STEP_SUMMARY
          echo "| **Wheel** | \`$(basename "$wheel_file")\` |" >> $GITHUB_STEP_SUMMARY
          echo "| **Sdist** | \`$(basename "$sdist_file")\` |" >> $GITHUB_STEP_SUMMARY

      - name: Upload artifacts
        uses: actions/upload-artifact@v4.6.2
        with:
          name: dist
          path: dist/*

  test-publish:
    if: github.event_name == 'pull_request'
    needs: build
    runs-on: ubuntu-latest
    steps:
      - uses: actions/download-artifact@v4.3.0
        with:
          name: dist
          path: dist

      - uses: actions/setup-python@v5.6.0
        with:
          python-version: "3.12"

      - run: python -m pip install --upgrade twine

      - name: Upload to Test PyPI
        env:
          TWINE_PASSWORD: ${{ secrets.TEST_PYPI_TOKEN }}
        run: |
          echo "Uploading to Test PyPI"
          echo "Version: ${{ needs.build.outputs.package_version }}"
          echo "Type: $([ "${{ needs.build.outputs.is_development }}" = "true" ] && echo "Development" || echo "Release")"
          echo "Wheel: ${{ needs.build.outputs.wheel_file }}"
          echo "Sdist: ${{ needs.build.outputs.sdist_file }}"
          echo ""

          python -m twine upload --non-interactive --skip-existing \
            --repository-url https://test.pypi.org/legacy/ \
            -u __token__ -p "$TWINE_PASSWORD" dist/*

          echo ""
          echo "Successfully uploaded to Test PyPI"
          echo "View at: https://test.pypi.org/project/fmp-data/${{ needs.build.outputs.package_version }}/"

          # Add to summary
          echo "## Test PyPI Upload" >> $GITHUB_STEP_SUMMARY
          echo "Successfully uploaded version \`${{ needs.build.outputs.package_version }}\`" >> $GITHUB_STEP_SUMMARY
          echo "" >> $GITHUB_STEP_SUMMARY
          echo "[View on Test PyPI](https://test.pypi.org/project/fmp-data/${{ needs.build.outputs.package_version }}/)" >> $GITHUB_STEP_SUMMARY

  publish:
    if: github.event_name == 'push'
    needs: [tag-version, build]
    runs-on: ubuntu-latest
    steps:
      - uses: actions/download-artifact@v4
        with:
          name: dist
          path: dist

      - uses: actions/setup-python@v5
        with:
          python-version: "3.12"

      - run: python -m pip install --upgrade twine

      - name: Upload to PyPI
        env:
          TWINE_PASSWORD: ${{ secrets.PYPI_TOKEN }}
        run: |
          echo "Uploading to Production PyPI"
          echo "Git tag: ${{ needs.tag-version.outputs.new_tag }}"
          echo "Package version: ${{ needs.build.outputs.package_version }}"
          echo "Wheel: ${{ needs.build.outputs.wheel_file }}"
          echo "Sdist: ${{ needs.build.outputs.sdist_file }}"
          echo ""

          # Verify versions match
          if [[ "${{ needs.tag-version.outputs.new_version }}" != "${{ needs.build.outputs.package_version }}" ]]; then
<<<<<<< HEAD
            echo "::warning::Tag version (${{ needs.tag-version.outputs.new_version }}) doesn't match package version (${{ needs.build.outputs.package_version }})"
=======
            echo "::error::❌ Tag version (${{ needs.tag-version.outputs.new_version }}) doesn't match package version (${{ needs.build.outputs.package_version }})"
            exit 1
>>>>>>> 0973a76a
          fi

          python -m twine upload --non-interactive --skip-existing \
            -u __token__ -p "$TWINE_PASSWORD" dist/*

          echo ""
          echo "Successfully released to PyPI"
          echo "View at: https://pypi.org/project/fmp-data/${{ needs.build.outputs.package_version }}/"

          # Add to summary
          echo "## PyPI Release" >> $GITHUB_STEP_SUMMARY
          echo "Successfully released version \`${{ needs.build.outputs.package_version }}\`" >> $GITHUB_STEP_SUMMARY
          echo "" >> $GITHUB_STEP_SUMMARY
          echo "[View on PyPI](https://pypi.org/project/fmp-data/${{ needs.build.outputs.package_version }}/)" >> $GITHUB_STEP_SUMMARY

      - uses: actions/checkout@v4.2.0
        with:
          fetch-depth: 0
          ref: ${{ needs.tag-version.outputs.new_tag }}

      - name: Build and deploy docs
        run: |
          python -m pip install --upgrade nox
          nox -s docs

      - name: Upload Pages artifact
        uses: actions/upload-pages-artifact@v3
        with:
          path: site

      - name: Deploy to GitHub Pages
        uses: actions/deploy-pages@v4

      - name: Create GitHub release
        uses: softprops/action-gh-release@v2
        with:
          tag_name: ${{ needs.tag-version.outputs.new_tag }}
          name: Release ${{ needs.tag-version.outputs.new_tag }}
          body: |
            ## Package Information

            - **Version:** `${{ needs.build.outputs.package_version }}`
            - **Wheel:** `${{ needs.build.outputs.wheel_file }}`
            - **Sdist:** `${{ needs.build.outputs.sdist_file }}`

            ## Links

            - [PyPI Package](https://pypi.org/project/fmp-data/${{ needs.build.outputs.package_version }}/)
            - [Documentation](https://github.com/MehdiZare/fmp-data#readme)
            - [Source Code](https://github.com/MehdiZare/fmp-data/tree/${{ needs.tag-version.outputs.new_tag }})<|MERGE_RESOLUTION|>--- conflicted
+++ resolved
@@ -2,25 +2,29 @@
 
 on:
   push:
-    branches: [main]
+    branches: [main]          # real release to PyPI
   pull_request:
-    branches: [main]
+    branches: [main]          # dry-run → Test PyPI
   workflow_dispatch:
 
 permissions:
-  contents: write
-  pages: write
-  id-token: write
+  contents: write             # tag / create release
+  pages: write                # deploy GitHub Pages
+  id-token: write             # OIDC (future trusted PyPI)
 
 env:
   GH_TOKEN: ${{ secrets.GITHUB_TOKEN }}
 
+###############################################################################
+# 1) VERIFY LABEL & CHOOSE BUMP  –- runs only on push→main
+###############################################################################
 jobs:
   guard-label:
     if: github.event_name == 'push'
     runs-on: ubuntu-latest
     outputs:
       bump: ${{ steps.bump.outputs.bump }}
+
     steps:
       - uses: actions/checkout@v4.2.2
         with:
@@ -50,6 +54,9 @@
             exit 1
           fi
 
+###############################################################################
+# 2) TAG NEW VERSION  (push only)
+###############################################################################
   tag-version:
     if: github.event_name == 'push'
     needs: guard-label
@@ -57,6 +64,7 @@
     outputs:
       new_tag: ${{ steps.tag.outputs.new_tag }}
       new_version: ${{ steps.tag.outputs.new_version }}
+
     steps:
       - uses: actions/checkout@v4.2.0
         with:
@@ -79,24 +87,27 @@
           new_tag="v${major}.${minor}.${patch}"
           new_version="${major}.${minor}.${patch}"
 
-          echo "Creating new tag: $new_tag"
-          echo "New version will be: $new_version"
+          echo "🏷️  Creating new tag: $new_tag"
+          echo "📦 New version will be: $new_version"
 
           echo "new_tag=$new_tag" >>"$GITHUB_OUTPUT"
           echo "new_version=$new_version" >>"$GITHUB_OUTPUT"
 
-          git config user.name "github-actions[bot]"
+          git config user.name  "github-actions[bot]"
           git config user.email "github-actions[bot]@users.noreply.github.com"
           git tag "$new_tag"
           git push origin "$new_tag"
 
+###############################################################################
+# 3) COMMON BUILD (wheel + sdist + smoke test)
+###############################################################################
   build:
     runs-on: ubuntu-latest
     outputs:
+      dist_dir: dist
       package_version: ${{ steps.extract-version.outputs.version }}
       wheel_file: ${{ steps.extract-version.outputs.wheel_file }}
       sdist_file: ${{ steps.extract-version.outputs.sdist_file }}
-      is_development: ${{ steps.extract-version.outputs.is_development }}
     steps:
       - uses: actions/checkout@v4.2.0
         with:
@@ -107,75 +118,78 @@
         with:
           python-version: "3.12"
 
-      - name: Install toolchain
+      - name: Base toolchain
         run: python -m pip install --upgrade pip poetry nox build packaging
 
       - name: Install dependencies
         run: |
           poetry install --with dev
+          # Install poetry-dynamic-versioning plugin
           poetry self add poetry-dynamic-versioning[plugin]
 
-      - name: Verify dynamic versioning
-        run: |
-          echo "Git information:"
+      - name: 🔍 Verify dynamic versioning
+        run: |
+          echo "::group::📋 Version Information"
+          echo "🌳 Git information:"
           echo "  Current commit: $(git rev-parse --short HEAD)"
           echo "  Current branch: $(git branch --show-current)"
           echo "  Latest tag: $(git describe --tags --abbrev=0 2>/dev/null || echo 'No tags found')"
           echo "  Git describe: $(git describe --tags --always)"
           echo ""
-
+          echo "📦 Poetry version detection:"
           poetry_version=$(poetry version --short)
-          echo "Poetry detected version: $poetry_version"
-
-          # Check version type
-          if [[ "$poetry_version" == *.post* ]]; then
-            echo "Development version detected (contains .post)"
-            echo "Suitable for Test PyPI"
-            if [[ "${{ github.event_name }}" == "push" ]]; then
-              echo "::error::Production release must be from clean tag, not development version"
-              echo "Current version: $poetry_version"
-              echo "Expected: Clean version like 1.0.0, 1.1.0, etc."
-              exit 1
-            fi
-          else
-            echo "Clean release version detected"
-            echo "Suitable for Production PyPI"
-          fi
+          echo "  Poetry sees version: $poetry_version"
+          echo ""
+          echo "🐍 Python package version:"
+          python -c "
+          try:
+              import fmp_data
+              print(f'  Package __version__: {fmp_data.__version__}')
+          except:
+              print('  Package not yet built/installed')
+          " || true
+          echo "::endgroup::"
 
           # Fail if still seeing 0.0.0
           if [[ "$poetry_version" == "0.0.0" ]]; then
-            echo "::error::Dynamic versioning failed - still seeing 0.0.0"
+            echo "::error::❌ Dynamic versioning failed - still seeing 0.0.0"
             echo "Check that poetry-dynamic-versioning is configured correctly"
             exit 1
           fi
 
-      - name: Run smoke tests
+      - name: Smoke tests
         run: nox -s smoke
 
-      - name: Build package
-        run: poetry build
-
-      - name: Extract version from built package
+      - name: 🔨 Build wheel & sdist
+        run: |
+          echo "::group::📦 Building Package"
+          poetry build
+          echo "::endgroup::"
+
+      - name: 📊 Extract version from built package
         id: extract-version
         run: |
-          echo "Contents of dist/ directory:"
+          echo "::group::📋 Built Package Information"
+          echo "📁 Contents of dist/ directory:"
           ls -la dist/
           echo ""
 
+          # Find wheel and sdist files
           wheel_file=$(ls dist/*.whl | head -1)
           sdist_file=$(ls dist/*.tar.gz | head -1)
 
           if [[ -z "$wheel_file" ]]; then
-            echo "::error::No wheel file found in dist/"
+            echo "::error::❌ No wheel file found in dist/"
             exit 1
           fi
 
           if [[ -z "$sdist_file" ]]; then
-            echo "::error::No sdist file found in dist/"
-            exit 1
-          fi
-
-          # Extract version using packaging library
+            echo "::error::❌ No sdist file found in dist/"
+            exit 1
+          fi
+
+          # Extract version using Python and the packaging library
+          # (packaging library is pre-installed in base toolchain step)
           version=$(python3 -c "
           from pathlib import Path
           from packaging.utils import parse_wheel_filename
@@ -190,41 +204,43 @@
           ")
 
           if [[ -z "$version" ]]; then
-            echo "::error::Failed to extract version from wheel filename"
-            exit 1
-          fi
-
-          echo "Extracted version: $version"
-          echo "Wheel file: $(basename "$wheel_file")"
-          echo "Sdist file: $(basename "$sdist_file")"
-
-          # Check if development version
-          is_development="false"
-          if [[ "$version" == *.post* ]]; then
-            is_development="true"
-          fi
-
-          # Set outputs
+            echo "::error::❌ Failed to extract version from wheel filename"
+            exit 1
+          fi
+
+          echo "🎯 Extracted version from wheel: $version"
+          echo "🌟 Wheel file: $(basename "$wheel_file")"
+          echo "📦 Sdist file: $(basename "$sdist_file")"
+
+          # Validate version format
+          if [[ ! "$version" =~ ^[0-9]+\.[0-9]+\.[0-9]+ ]]; then
+            echo "::warning::⚠️  Version '$version' may not follow semantic versioning"
+          fi
+
+          # Set outputs for later jobs
           echo "version=$version" >> "$GITHUB_OUTPUT"
           echo "wheel_file=$(basename "$wheel_file")" >> "$GITHUB_OUTPUT"
           echo "sdist_file=$(basename "$sdist_file")" >> "$GITHUB_OUTPUT"
-          echo "is_development=$is_development" >> "$GITHUB_OUTPUT"
-
-          # Create summary
-          echo "## Package Build Summary" >> $GITHUB_STEP_SUMMARY
+          echo "::endgroup::"
+
+          # Create a summary
+          echo "## 📦 Package Build Summary" >> $GITHUB_STEP_SUMMARY
           echo "| Item | Value |" >> $GITHUB_STEP_SUMMARY
           echo "|------|-------|" >> $GITHUB_STEP_SUMMARY
           echo "| **Version** | \`$version\` |" >> $GITHUB_STEP_SUMMARY
-          echo "| **Type** | $([ "$is_development" = "true" ] && echo "Development" || echo "Release") |" >> $GITHUB_STEP_SUMMARY
           echo "| **Wheel** | \`$(basename "$wheel_file")\` |" >> $GITHUB_STEP_SUMMARY
           echo "| **Sdist** | \`$(basename "$sdist_file")\` |" >> $GITHUB_STEP_SUMMARY
-
-      - name: Upload artifacts
+          echo "| **Wheel Tags** | \`$(python3 -c "from packaging.utils import parse_wheel_filename; print(','.join(str(t) for t in parse_wheel_filename('$(basename "$wheel_file")')[3]))" 2>/dev/null || echo 'N/A')\` |" >> $GITHUB_STEP_SUMMARY
+
+      - name: Upload dist as artifact
         uses: actions/upload-artifact@v4.6.2
         with:
           name: dist
           path: dist/*
 
+###############################################################################
+# 4a) DRY-RUN → Test PyPI  (pull-request path)
+###############################################################################
   test-publish:
     if: github.event_name == 'pull_request'
     needs: build
@@ -241,15 +257,15 @@
 
       - run: python -m pip install --upgrade twine
 
-      - name: Upload to Test PyPI
+      - name: 🚀 Upload to Test PyPI
         env:
           TWINE_PASSWORD: ${{ secrets.TEST_PYPI_TOKEN }}
         run: |
-          echo "Uploading to Test PyPI"
-          echo "Version: ${{ needs.build.outputs.package_version }}"
-          echo "Type: $([ "${{ needs.build.outputs.is_development }}" = "true" ] && echo "Development" || echo "Release")"
-          echo "Wheel: ${{ needs.build.outputs.wheel_file }}"
-          echo "Sdist: ${{ needs.build.outputs.sdist_file }}"
+          echo "::group::🧪 Test PyPI Upload"
+          echo "📦 Uploading version: ${{ needs.build.outputs.package_version }}"
+          echo "🎯 Wheel: ${{ needs.build.outputs.wheel_file }}"
+          echo "📄 Sdist: ${{ needs.build.outputs.sdist_file }}"
+          echo "🌐 Repository: https://test.pypi.org/legacy/"
           echo ""
 
           python -m twine upload --non-interactive --skip-existing \
@@ -257,15 +273,19 @@
             -u __token__ -p "$TWINE_PASSWORD" dist/*
 
           echo ""
-          echo "Successfully uploaded to Test PyPI"
-          echo "View at: https://test.pypi.org/project/fmp-data/${{ needs.build.outputs.package_version }}/"
-
-          # Add to summary
-          echo "## Test PyPI Upload" >> $GITHUB_STEP_SUMMARY
-          echo "Successfully uploaded version \`${{ needs.build.outputs.package_version }}\`" >> $GITHUB_STEP_SUMMARY
+          echo "✅ Successfully uploaded to Test PyPI!"
+          echo "🔗 Check at: https://test.pypi.org/project/fmp-data/${{ needs.build.outputs.package_version }}/"
+          echo "::endgroup::"
+
+          # Add to job summary
+          echo "## 🧪 Test PyPI Upload" >> $GITHUB_STEP_SUMMARY
+          echo "✅ **Success!** Uploaded version \`${{ needs.build.outputs.package_version }}\`" >> $GITHUB_STEP_SUMMARY
           echo "" >> $GITHUB_STEP_SUMMARY
-          echo "[View on Test PyPI](https://test.pypi.org/project/fmp-data/${{ needs.build.outputs.package_version }}/)" >> $GITHUB_STEP_SUMMARY
-
+          echo "🔗 **View on Test PyPI:** https://test.pypi.org/project/fmp-data/${{ needs.build.outputs.package_version }}/" >> $GITHUB_STEP_SUMMARY
+
+###############################################################################
+# 4b) REAL RELEASE → PyPI + docs + GH release  (push path)
+###############################################################################
   publish:
     if: github.event_name == 'push'
     needs: [tag-version, build]
@@ -282,71 +302,68 @@
 
       - run: python -m pip install --upgrade twine
 
-      - name: Upload to PyPI
+      - name: 🚀 Upload to PyPI
         env:
           TWINE_PASSWORD: ${{ secrets.PYPI_TOKEN }}
         run: |
-          echo "Uploading to Production PyPI"
-          echo "Git tag: ${{ needs.tag-version.outputs.new_tag }}"
-          echo "Package version: ${{ needs.build.outputs.package_version }}"
-          echo "Wheel: ${{ needs.build.outputs.wheel_file }}"
-          echo "Sdist: ${{ needs.build.outputs.sdist_file }}"
-          echo ""
-
-          # Verify versions match
+          echo "::group::🚀 PyPI Release Upload"
+          echo "🏷️  Git tag: ${{ needs.tag-version.outputs.new_tag }}"
+          echo "📦 Package version: ${{ needs.build.outputs.package_version }}"
+          echo "🎯 Wheel: ${{ needs.build.outputs.wheel_file }}"
+          echo "📄 Sdist: ${{ needs.build.outputs.sdist_file }}"
+          echo "🌐 Repository: https://upload.pypi.org/legacy/"
+          echo ""
+
+          # Verify tag matches package version
           if [[ "${{ needs.tag-version.outputs.new_version }}" != "${{ needs.build.outputs.package_version }}" ]]; then
-<<<<<<< HEAD
-            echo "::warning::Tag version (${{ needs.tag-version.outputs.new_version }}) doesn't match package version (${{ needs.build.outputs.package_version }})"
-=======
             echo "::error::❌ Tag version (${{ needs.tag-version.outputs.new_version }}) doesn't match package version (${{ needs.build.outputs.package_version }})"
             exit 1
->>>>>>> 0973a76a
           fi
 
           python -m twine upload --non-interactive --skip-existing \
             -u __token__ -p "$TWINE_PASSWORD" dist/*
 
           echo ""
-          echo "Successfully released to PyPI"
-          echo "View at: https://pypi.org/project/fmp-data/${{ needs.build.outputs.package_version }}/"
-
-          # Add to summary
-          echo "## PyPI Release" >> $GITHUB_STEP_SUMMARY
-          echo "Successfully released version \`${{ needs.build.outputs.package_version }}\`" >> $GITHUB_STEP_SUMMARY
+          echo "✅ Successfully released to PyPI!"
+          echo "🔗 Check at: https://pypi.org/project/fmp-data/${{ needs.build.outputs.package_version }}/"
+          echo "::endgroup::"
+
+          # Add to job summary
+          echo "## 🚀 PyPI Release" >> $GITHUB_STEP_SUMMARY
+          echo "✅ **Success!** Released version \`${{ needs.build.outputs.package_version }}\`" >> $GITHUB_STEP_SUMMARY
           echo "" >> $GITHUB_STEP_SUMMARY
-          echo "[View on PyPI](https://pypi.org/project/fmp-data/${{ needs.build.outputs.package_version }}/)" >> $GITHUB_STEP_SUMMARY
-
+          echo "🔗 **View on PyPI:** https://pypi.org/project/fmp-data/${{ needs.build.outputs.package_version }}/" >> $GITHUB_STEP_SUMMARY
+
+      # ─── Build & deploy docs ──────────────────────────────────────────
       - uses: actions/checkout@v4.2.0
         with:
           fetch-depth: 0
           ref: ${{ needs.tag-version.outputs.new_tag }}
 
-      - name: Build and deploy docs
-        run: |
+      - run: |
           python -m pip install --upgrade nox
           nox -s docs
 
       - name: Upload Pages artifact
-        uses: actions/upload-pages-artifact@v3
+        uses: actions/upload-pages-artifact@56afc609e74202658d3ffba0e8f6dda462b719fa
         with:
           path: site
 
-      - name: Deploy to GitHub Pages
-        uses: actions/deploy-pages@v4
-
-      - name: Create GitHub release
-        uses: softprops/action-gh-release@v2
+      - uses: actions/deploy-pages@v4.0.5
+
+      # ─── Draft GitHub release page ───────────────────────────────────
+      - uses: softprops/action-gh-release@72f2c25fcb47643c292f7107632f7a47c1df5cd8
         with:
           tag_name: ${{ needs.tag-version.outputs.new_tag }}
           name: Release ${{ needs.tag-version.outputs.new_tag }}
           body: |
-            ## Package Information
+            ## 📦 Package Information
 
             - **Version:** `${{ needs.build.outputs.package_version }}`
             - **Wheel:** `${{ needs.build.outputs.wheel_file }}`
             - **Sdist:** `${{ needs.build.outputs.sdist_file }}`
 
-            ## Links
+            ## 🔗 Links
 
             - [PyPI Package](https://pypi.org/project/fmp-data/${{ needs.build.outputs.package_version }}/)
             - [Documentation](https://github.com/MehdiZare/fmp-data#readme)
